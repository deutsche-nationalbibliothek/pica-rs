use std::fmt::Display;
use std::io::{self, Write};
use std::ops::Deref;
use std::slice::Iter;
use std::str::Utf8Error;

use bstr::{BStr, BString};
use nom::character::complete::char;
use nom::combinator::all_consuming;
use nom::multi::many1;
use nom::sequence::terminated;
use nom::Finish;

use crate::field::{parse_field, RawField};
use crate::parser::{ParseResult, LF};
use crate::{Field, ParsePicaError};

/// A PICA+ record.
#[derive(PartialEq, Eq, Debug, Clone)]
pub struct Record<T>(Vec<Field<T>>);

/// A immutable PICA+ record.
pub type RecordRef<'a> = Record<&'a BStr>;

/// A mutable PICA+ tag.
pub type RecordMut = Record<BString>;

/// A PICA+ record, that may contian invalid UTF-8 data.
#[derive(Debug)]
pub struct ByteRecord<'a> {
<<<<<<< HEAD
    record: RecordRef<'a>,
    data: Option<&'a [u8]>,
=======
    raw_data: Option<&'a [u8]>,
    record: RecordRef<'a>,
>>>>>>> e377c7cb
}

/// A PICA+ record, that guarantees valid UTF-8 data.
pub struct StringRecord<'a>(ByteRecord<'a>);

impl<'a, T: AsRef<[u8]> + From<&'a BStr> + Display> Record<T> {
    /// Create a new record.
    ///
    /// # Panics
    ///
    /// This method panics if a parameter is invalid.
    ///
    /// # Example
    ///
    /// ```rust
    /// use pica_record::RecordRef;
    ///
    /// # fn main() { example().unwrap(); }
    /// fn example() -> anyhow::Result<()> {
    ///     let record =
    ///         RecordRef::new(vec![("003@", None, vec![('0', "abc")])]);
    ///     assert_eq!(record.iter().len(), 1);
    ///
    ///     Ok(())
    /// }
    /// ```
    #[allow(clippy::type_complexity)]
    pub fn new<U: Into<T>>(
        fields: Vec<(U, Option<U>, Vec<(char, U)>)>,
    ) -> Self {
        let fields = fields
            .into_iter()
            .map(|(tag, occurrence, subfields)| {
                Field::new(tag, occurrence, subfields)
            })
            .collect();

        Self(fields)
    }

    /// Creates an PICA+ record from a byte slice.
    ///
    /// If an invalid record is given, an error is returned.
    ///
    /// # Example
    ///
    /// ```rust
    /// use pica_record::RecordRef;
    ///
    /// # fn main() { example().unwrap(); }
    /// fn example() -> anyhow::Result<()> {
    ///     let record = RecordRef::from_bytes(b"003@ \x1f0abc\x1e\n");
    ///     assert_eq!(record.iter().len(), 1);
    ///
    ///     Ok(())
    /// }
    /// ```
    pub fn from_bytes(data: &'a [u8]) -> Result<Self, ParsePicaError> {
        parse_record(data)
            .finish()
            .map_err(|_| ParsePicaError::InvalidRecord(data.into()))
            .map(|(_, fields)| {
                Self(
                    fields
                        .into_iter()
                        .map(|(t, o, s)| Field::new(t, o, s))
                        .collect(),
                )
            })
    }

    /// Returns an iterator over the fields of the record.
    ///
    /// # Panics
    ///
    /// This method panics if a parameter is invalid.
    ///
    /// # Example
    ///
    /// ```rust
    /// use pica_record::RecordRef;
    ///
    /// # fn main() { example().unwrap(); }
    /// fn example() -> anyhow::Result<()> {
    ///     let record = RecordRef::new(vec![
    ///         ("003@", None, vec![('0', "123456789X")]),
    ///         ("002@", None, vec![('0', "Oaf")]),
    ///     ]);
    ///
    ///     assert_eq!(record.iter().len(), 2);
    ///     Ok(())
    /// }
    /// ```
    pub fn iter(&self) -> Iter<Field<T>> {
        self.0.iter()
    }

    /// Returns `true` if the record contains no fields, otherwise
    /// `false`.
    ///
    /// # Example
    ///
    /// ```rust
    /// use pica_record::RecordRef;
    ///
    /// # fn main() { example().unwrap(); }
    /// fn example() -> anyhow::Result<()> {
    ///     let record =
    ///         RecordRef::new(vec![("002@", None, vec![('0', "Oaf")])]);
    ///     assert!(!record.is_empty());
    ///     Ok(())
    /// }
    /// ```
    pub fn is_empty(&self) -> bool {
        self.0.len() == 0
    }

    /// Returns an [`std::str::Utf8Error`](Utf8Error) if the record
    /// contains invalid UTF-8 data, otherwise the unit.
    ///
    /// # Example
    ///
    /// ```rust
    /// use pica_record::RecordRef;
    ///
    /// # fn main() { example().unwrap(); }
    /// fn example() -> anyhow::Result<()> {
    ///     let record = RecordRef::from_bytes(b"003@ \x1f0a\x1e\n")?;
    ///     assert!(record.validate().is_ok());
    ///
    ///     let record =
    ///         RecordRef::from_bytes(b"003@ \x1f0\x00\x9F\x1e\n")?;
    ///     assert!(record.validate().is_err());
    ///     Ok(())
    /// }
    /// ```
    pub fn validate(&self) -> Result<(), Utf8Error> {
        for field in self.iter() {
            field.validate()?;
        }

        Ok(())
    }

    /// Write the record into the given writer.
    ///
    /// # Example
    ///
    /// ```rust
    /// use std::io::Cursor;
    ///
    /// use pica_record::RecordRef;
    ///
    /// # fn main() { example().unwrap(); }
    /// fn example() -> anyhow::Result<()> {
    ///     let mut writer = Cursor::new(Vec::<u8>::new());
    ///     let record = RecordRef::from_bytes(b"003@ \x1f0a\x1e\n")?;
    ///     record.write_to(&mut writer);
    ///     #
    ///     # assert_eq!(
    ///     #     String::from_utf8(writer.into_inner())?,
    ///     #     "003@ \x1f0a\x1e\n"
    ///     # );
    ///     Ok(())
    /// }
    /// ```
    #[inline]
    pub fn write_to(&self, out: &mut impl Write) -> io::Result<()> {
        for field in self.iter() {
            field.write_to(out)?;
        }
        writeln!(out)
    }
}

#[inline]
fn parse_record(i: &[u8]) -> ParseResult<Vec<RawField>> {
    all_consuming(terminated(many1(parse_field), char(LF as char)))(i)
}

impl<'a> ByteRecord<'a> {
    /// Creates an PICA+ record from a byte slice.
    ///
    /// If an invalid record is given, an error is returned.
    ///
    /// # Example
    ///
    /// ```rust
    /// use pica_record::ByteRecord;
    ///
    /// # fn main() { example().unwrap(); }
    /// fn example() -> anyhow::Result<()> {
    ///     let record = ByteRecord::from_bytes(b"003@ \x1f0abc\x1e\n");
    ///     assert_eq!(record.iter().len(), 1);
    ///     Ok(())
    /// }
    /// ```
    pub fn from_bytes(data: &'a [u8]) -> Result<Self, ParsePicaError> {
        Ok(Self {
            record: RecordRef::from_bytes(data)?,
<<<<<<< HEAD
            data: Some(data),
        })
    }

    #[inline]
    pub fn write_to(&self, out: &mut impl Write) -> io::Result<()> {
        match self.data {
            Some(raw_data) => out.write_all(raw_data),
=======
            raw_data: Some(data),
        })
    }

    /// Write the record into the given writer.
    ///
    /// # Example
    ///
    /// ```rust
    /// use std::io::Cursor;
    ///
    /// use pica_record::ByteRecord;
    ///
    /// # fn main() { example().unwrap(); }
    /// fn example() -> anyhow::Result<()> {
    ///     let mut writer = Cursor::new(Vec::<u8>::new());
    ///     let record = ByteRecord::from_bytes(b"003@ \x1f0a\x1e\n")?;
    ///     record.write_to(&mut writer);
    ///     #
    ///     # assert_eq!(
    ///     #     String::from_utf8(writer.into_inner())?,
    ///     #     "003@ \x1f0a\x1e\n"
    ///     # );
    ///     Ok(())
    /// }
    /// ```
    #[inline]
    pub fn write_to(&self, out: &mut impl Write) -> io::Result<()> {
        match self.raw_data {
            Some(data) => out.write_all(data),
>>>>>>> e377c7cb
            None => self.record.write_to(out),
        }
    }
}

impl<'a> Deref for ByteRecord<'a> {
    type Target = RecordRef<'a>;

    #[inline]
    fn deref(&self) -> &Self::Target {
        &self.record
    }
}

impl<'a> StringRecord<'a> {
    /// Creates an PICA+ record from a byte slice.
    ///
    /// If an invalid record is given, an error is returned.
    ///
    /// # Example
    ///
    /// ```rust
    /// use pica_record::StringRecord;
    ///
    /// # fn main() { example().unwrap(); }
    /// fn example() -> anyhow::Result<()> {
    ///     let record = StringRecord::from_bytes(b"003@ \x1f0abc\x1e\n")?;
    ///     assert_eq!(record.iter().len(), 1);
    ///
    ///     let result =
    ///         StringRecord::from_bytes(b"003@ \x1f0\x00\x9f\x1e\n");
    ///     assert!(result.is_err());
    ///     Ok(())
    /// }
    /// ```
    pub fn from_bytes(data: &'a [u8]) -> Result<Self, ParsePicaError> {
        Self::try_from(ByteRecord::from_bytes(data)?)
            .map_err(|_| ParsePicaError::InvalidRecord(data.into()))
    }
}

impl<'a> Deref for StringRecord<'a> {
    type Target = ByteRecord<'a>;

    #[inline]
    fn deref(&self) -> &Self::Target {
        &self.0
    }
}

impl<'a> TryFrom<ByteRecord<'a>> for StringRecord<'a> {
    type Error = Utf8Error;

    fn try_from(record: ByteRecord<'a>) -> Result<Self, Self::Error> {
        record.validate()?;

        Ok(StringRecord(record))
    }
}

#[cfg(test)]
mod tests {
    use nom_test_helpers::prelude::*;

    use super::*;

    #[test]
    fn test_byte_record() -> anyhow::Result<()> {
        let record =
            ByteRecord::from_bytes(b"003@ \x1f0123456789X\x1e\n")?;

        assert!(record.validate().is_ok());
        assert!(!record.is_empty());

        Ok(())
    }

    #[test]
    fn test_string_record() -> anyhow::Result<()> {
        let record =
            StringRecord::from_bytes(b"003@ \x1f0123456789X\x1e\n")?;

        assert!(record.validate().is_ok());
        assert!(!record.is_empty());

        let record =
            ByteRecord::from_bytes(b"003@ \x1f0\x00\x9f\x1e\n")?;
        assert!(StringRecord::try_from(record).is_err());

        Ok(())
    }

    #[test]
    fn test_parse_field_value() {
        assert_done!(parse_record(b"003@ \x1f0123456789X\x1e\n"));
        assert_done!(parse_record(
            b"003@ \x1f0123456789X\x1e002@ \x1fOaf\x1e\n"
        ));

        assert_error!(parse_record(b"003@ \x1f0123456789X\x1e"));
        assert_error!(parse_record(b"\n"));
    }
}<|MERGE_RESOLUTION|>--- conflicted
+++ resolved
@@ -28,13 +28,8 @@
 /// A PICA+ record, that may contian invalid UTF-8 data.
 #[derive(Debug)]
 pub struct ByteRecord<'a> {
-<<<<<<< HEAD
-    record: RecordRef<'a>,
-    data: Option<&'a [u8]>,
-=======
     raw_data: Option<&'a [u8]>,
     record: RecordRef<'a>,
->>>>>>> e377c7cb
 }
 
 /// A PICA+ record, that guarantees valid UTF-8 data.
@@ -235,16 +230,6 @@
     pub fn from_bytes(data: &'a [u8]) -> Result<Self, ParsePicaError> {
         Ok(Self {
             record: RecordRef::from_bytes(data)?,
-<<<<<<< HEAD
-            data: Some(data),
-        })
-    }
-
-    #[inline]
-    pub fn write_to(&self, out: &mut impl Write) -> io::Result<()> {
-        match self.data {
-            Some(raw_data) => out.write_all(raw_data),
-=======
             raw_data: Some(data),
         })
     }
@@ -275,7 +260,6 @@
     pub fn write_to(&self, out: &mut impl Write) -> io::Result<()> {
         match self.raw_data {
             Some(data) => out.write_all(data),
->>>>>>> e377c7cb
             None => self.record.write_to(out),
         }
     }
