name: main

on:
  schedule:
<<<<<<< HEAD
    - cron: '35 15 * * *'
=======
    - cron: '40 14 * * *'
>>>>>>> 739797f4
  push:
    branches: ['main']

jobs:
  audit:
    runs-on: ubuntu-latest
    steps:
      - uses: actions/checkout@v2
      - run: |
          rustup update stable && rustup default stable
          cargo install --force cargo-audit
          cargo generate-lockfile
          cargo audit

  outdated:
    runs-on: ubuntu-latest
    steps:
      - uses: actions/checkout@v2
      - uses: actions-rs/install@v0.1
        with:
          crate: cargo-outdated
          version: latest
      - run: |
          cargo outdated --exit-code 1

  coverage:
    runs-on: ubuntu-latest
    steps:
      - uses: actions/checkout@v2
      - uses: actions-rs/toolchain@v1
        with:
          toolchain: nightly
          override: true
      - uses: actions-rs/cargo@v1
        with:
          command: clean
      - uses: actions-rs/cargo@v1
        with:
          command: test
          args: --all-features --no-fail-fast  # Customize args for your own needs
        env:
          CARGO_INCREMENTAL: '0'
          RUSTFLAGS: '-Zprofile -Ccodegen-units=1 -Cinline-threshold=0 -Clink-dead-code -Coverflow-checks=off -Cpanic=abort -Zpanic_abort_tests'
          RUSTDOCFLAGS: '-Zprofile -Ccodegen-units=1 -Cinline-threshold=0 -Clink-dead-code -Coverflow-checks=off -Cpanic=abort -Zpanic_abort_tests'
      - id: coverage
        uses: actions-rs/grcov@v0.1
      - name: Coveralls upload
        uses: coverallsapp/github-action@master
        with:
          github-token: ${{ secrets.GITHUB_TOKEN }}
          path-to-lcov: ${{ steps.coverage.outputs.report }}

  deploy:
    runs-on: ubuntu-latest
    steps:
      - uses: actions/checkout@v2
      - name: build
        run: |
          rustup update && rustup default stable
          cargo doc --all --no-deps
          echo '<meta http-equiv="refresh" content="0; url=pica/index.html"><a href="pica/index.html">Redirect</a>' >> target/doc/index.html
      - name: deploy
        uses: peaceiris/actions-gh-pages@v3
        with:
          github_token: ${{ secrets.GITHUB_TOKEN }}
          publish_dir: target/doc
          keep_files: false
          force_orphan: true<|MERGE_RESOLUTION|>--- conflicted
+++ resolved
@@ -2,11 +2,7 @@
 
 on:
   schedule:
-<<<<<<< HEAD
-    - cron: '35 15 * * *'
-=======
     - cron: '40 14 * * *'
->>>>>>> 739797f4
   push:
     branches: ['main']
 
