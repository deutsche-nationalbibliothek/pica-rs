name: CI

on:
  pull_request:
    types:
      - opened
      - synchronize
      - ready_for_review
      - reopened
    paths-ignore:
      - '**/README.md'
  push:
    branches:
      - main

defaults:
  run:
    shell: bash

env:
  CACHE_KEY: Linux-cargo-nightly-x86_64-unknown-linux-gnu

jobs:
  check:
    runs-on: ubuntu-latest
    steps:
      - uses: actions/checkout@v3
      - uses: abbbi/github-actions-tune@v1
      - uses: actions/cache@v2
        with:
          key: ${{ env.CACHE_KEY }}-${{ hashFiles('**/Cargo.toml') }}
          path: |
            ~/.cargo/bin/
            ~/.cargo/git/db/
            ~/.cargo/registry/cache/
            ~/.cargo/registry/index/
            target/
      - uses: actions-rs/toolchain@v1
        with:
          toolchain: nightly
          target: x86_64-unknown-linux-gnu
          profile: minimal
          override: true
      - uses: actions-rs/cargo@v1
        with:
          command: check
          args: --workspace

  test:
    name: test ${{ matrix.target.triple }} (${{ matrix.target.toolchain }})
    needs: check
    strategy:
      matrix:
        target:
          - { os: ubuntu-latest, toolchain: stable, triple: x86_64-unknown-linux-gnu }
          - { os: ubuntu-latest, toolchain: beta, triple: x86_64-unknown-linux-gnu }
          - { os: ubuntu-latest, toolchain: nightly, triple: x86_64-unknown-linux-gnu }
          - { os: macos-latest, toolchain: stable, triple: x86_64-apple-darwin }
          - { os: macos-latest, toolchain: beta, triple: x86_64-apple-darwin }
          - { os: macos-latest, toolchain: nightly, triple: x86_64-apple-darwin }
          - { os: windows-latest, toolchain: stable, triple: x86_64-pc-windows-gnu }
          - { os: windows-latest, toolchain: stable, triple: i686-pc-windows-msvc }
    runs-on: ${{ matrix.target.os }}
    steps:
      - uses: actions/checkout@v3
      - uses: abbbi/github-actions-tune@v1
        if: ${{ matrix.target.os == 'ubuntu-latest' }}
      - uses: actions/cache@v2
        with:
          key: ${{ runner.os }}-cargo-${{ matrix.target.toolchain }}-${{ matrix.target.triple }}-${{ hashFiles('**/Cargo.toml') }}
          path: |
            ~/.cargo/bin/
            ~/.cargo/git/db/
            ~/.cargo/registry/cache/
            ~/.cargo/registry/index/
            target/
      - uses: actions-rs/toolchain@v1
        with:
          toolchain: ${{ matrix.target.toolchain }}
          target: ${{ matrix.target.triple }}
          profile: minimal
          override: true
      - uses: actions-rs/cargo@v1
        with:
          command: test
<<<<<<< HEAD
          args: --all --workspace
=======
          args: --workspace --all-features --no-fail-fast
>>>>>>> b069540a

  cross:
    if: ${{ github.event_name == 'push' || !github.event.pull_request.draft }}
    name: cross ${{ matrix.target.triple }} (${{ matrix.target.toolchain }})
    runs-on: ${{ matrix.target.os }}
    needs: check
    strategy:
      matrix:
        target:
          - { os: ubuntu-latest, toolchain: stable, triple: x86_64-unknown-linux-gnu }
          - { os: ubuntu-latest, toolchain: beta, triple: x86_64-unknown-linux-gnu }
          - { os: ubuntu-latest, toolchain: nightly, triple: x86_64-unknown-linux-gnu }
          - { os: ubuntu-latest, toolchain: stable, triple: x86_64-unknown-linux-musl }
          - { os: ubuntu-latest, toolchain: stable, triple: aarch64-unknown-linux-gnu }
          - { os: ubuntu-latest, toolchain: stable, triple: aarch64-unknown-linux-musl }
    steps:
      - uses: actions/checkout@v3
      - uses: abbbi/github-actions-tune@v1
        if: ${{ matrix.target.os == 'ubuntu-latest' }}
      - uses: actions/cache@v2
        with:
          key: ${{ runner.os }}-cargo-cross-${{ matrix.target.toolchain }}-${{ matrix.target.triple }}-${{ hashFiles('**/Cargo.toml') }}
          path: |
            ~/.cargo/bin/
            ~/.cargo/git/db/
            ~/.cargo/registry/cache/
            ~/.cargo/registry/index/
            target/
      - uses: actions-rs/toolchain@v1
        with:
          toolchain: ${{ matrix.target.toolchain }}
          target: ${{ matrix.target.triple }}
          profile: minimal
          override: true
      - uses: actions-rs/cargo@v1
        with:
          use-cross: true
          command: build
          args: --workspace --all-features

  fuzz:
    if: ${{ github.event_name == 'push' || !github.event.pull_request.draft }}
    name: fuzz ${{ matrix.item.name }}
    runs-on: ubuntu-latest
    needs: check
    strategy:
      matrix:
        item:
          - { name: byte_record, fuzz-dir: fuzz, target: fuzz_byte_record, max-total-time: 300 }
          - { name: fuzz_path, fuzz-dir: fuzz, target: fuzz_path, max-total-time: 300 }
    steps:
      - uses: actions/checkout@v3
      - uses: abbbi/github-actions-tune@v1
      - uses: actions/cache@v2
        with:
          key: ${{ env.CACHE_KEY }}-${{ hashFiles('**/Cargo.toml') }}
          path: |
            ~/.cargo/bin/
            ~/.cargo/git/db/
            ~/.cargo/registry/cache/
            ~/.cargo/registry/index/
            target/
      - uses: actions-rs/toolchain@v1
        with:
          profile: minimal
          toolchain: nightly
          override: true
      - uses: actions-rs/install@v0.1
        with:
          crate: cargo-fuzz
          version: latest
      - uses: actions-rs/cargo@v1
        with:
          command: fuzz
          args: run --fuzz-dir ${{ matrix.item.fuzz-dir }} --jobs 2 ${{ matrix.item.target }} -- -max_total_time=${{ matrix.item.max-total-time }}

  fmt:
    runs-on: ubuntu-latest
    needs: test
    steps:
      - uses: actions/checkout@v3
      - uses: abbbi/github-actions-tune@v1
      - uses: actions/cache@v2
        with:
          key: ${{ env.CACHE_KEY }}-${{ hashFiles('**/Cargo.toml') }}
          path: |
            ~/.cargo/bin/
            ~/.cargo/git/db/
            ~/.cargo/registry/cache/
            ~/.cargo/registry/index/
            target/
      - uses: actions-rs/toolchain@v1
        with:
          profile: minimal
          toolchain: nightly
          override: true
          components: rustfmt
      - uses: actions-rs/cargo@v1
        with:
<<<<<<< HEAD
          command: clean
      - uses: actions-rs/cargo@v1
        with:
          command: test
          args: --all-features --workspace --no-fail-fast
        env:
          RUSTFLAGS: "-Zinstrument-coverage"
          LLVM_PROFILE_FILE: "pica-%p-%m.profraw"
      - uses: actions-rs/install@v0.1
        with:
          use-tool-cache: true
          crate: grcov
          version: latest
      - name: Run grcov
        run: grcov *.profraw -s . --binary-path ./target/debug/ --branch --ignore-not-existing --ignore 'examples/*' --ignore 'tests/*' --ignore '../**' --ignore '/*' --excl-line "(unreachable!|#\\[derive\\(|no-coverage)" -t lcov -o coverage.lcov
      - uses: coverallsapp/github-action@master
        with:
          github-token: ${{ secrets.GITHUB_TOKEN }}
          path-to-lcov: coverage.lcov
=======
          command: fmt
          args: --all -- --check
>>>>>>> b069540a

  clippy:
    runs-on: ubuntu-latest
    needs: test
    steps:
      - uses: actions/checkout@v3
      - uses: abbbi/github-actions-tune@v1
      - uses: actions/cache@v2
        with:
          key: ${{ env.CACHE_KEY }}-${{ hashFiles('**/Cargo.toml') }}
          path: |
            ~/.cargo/bin/
            ~/.cargo/git/db/
            ~/.cargo/registry/cache/
            ~/.cargo/registry/index/
            target/
      - uses: actions-rs/toolchain@v1
        with:
          profile: minimal
          toolchain: nightly
          override: true
          components: clippy
      - uses: actions-rs/cargo@v1
        with:
          command: clippy
          args: -- -D warnings

  udeps:
    if: ${{ github.event_name == 'push' || !github.event.pull_request.draft }}
    runs-on: ubuntu-latest
    needs: test
    steps:
      - uses: actions/checkout@v3
      - uses: abbbi/github-actions-tune@v1
      - uses: actions/cache@v2
        with:
          key: ${{ env.CACHE_KEY }}-${{ hashFiles('**/Cargo.toml') }}
          path: |
            ~/.cargo/bin/
            ~/.cargo/git/db/
            ~/.cargo/registry/cache/
            ~/.cargo/registry/index/
            target/
      - uses: actions-rs/toolchain@v1
        with:
          profile: minimal
          toolchain: nightly
          override: true
      - uses: actions-rs/install@v0.1
        with:
          crate: cargo-udeps
          version: latest
<<<<<<< HEAD
      - run: |
          cargo +nightly udeps --workspace
=======
      - uses: actions-rs/cargo@v1
        with:
          command: udeps
          args: --workspace
>>>>>>> b069540a

  audit:
    if: ${{ github.ref == 'refs/heads/main' }}
    runs-on: ubuntu-latest
    needs: test
    steps:
      - uses: actions/checkout@v3
      - uses: abbbi/github-actions-tune@v1
      - uses: actions/cache@v2
        with:
          key: ${{ env.CACHE_KEY }}-${{ hashFiles('**/Cargo.toml') }}
          path: |
            ~/.cargo/bin/
            ~/.cargo/git/db/
            ~/.cargo/registry/cache/
            ~/.cargo/registry/index/
            target/
      - uses: actions-rs/toolchain@v1
        with:
          profile: minimal
          toolchain: nightly
          override: true
      - uses: actions-rs/audit-check@v1
        with:
          token: ${{ secrets.GITHUB_TOKEN }}

  upgrades:
    if: ${{ github.ref == 'refs/heads/main' }}
    runs-on: ubuntu-latest
    needs: test
    steps:
      - uses: actions/checkout@v3
      - uses: abbbi/github-actions-tune@v1
      - uses: actions/cache@v2
        with:
          key: ${{ env.CACHE_KEY }}-${{ hashFiles('**/Cargo.toml') }}
          path: |
            ~/.cargo/bin/
            ~/.cargo/git/db/
            ~/.cargo/registry/cache/
            ~/.cargo/registry/index/
            target/
      - uses: actions-rs/toolchain@v1
        with:
          profile: minimal
          toolchain: nightly
          override: true
      - uses: actions-rs/install@v0.1
        with:
          crate: cargo-upgrades
          version: latest
      - run: |
          cargo upgrades

  book:
    if: ${{ github.event_name == 'push' || !github.event.pull_request.draft }}
    runs-on: ubuntu-latest
    needs: test
    steps:
      - uses: actions/checkout@v3
      - uses: abbbi/github-actions-tune@v1
      - uses: actions/cache@v2
        with:
          key: ${{ env.CACHE_KEY }}-${{ hashFiles('**/Cargo.toml') }}
          path: |
            ~/.cargo/bin/
            ~/.cargo/git/db/
            ~/.cargo/registry/cache/
            ~/.cargo/registry/index/
            target/
      - uses: actions-rs/toolchain@v1
        with:
          profile: minimal
          toolchain: nightly
          override: true
      - uses: actions-rs/install@v0.1
        with:
          version: latest
          crate: mdbook
      - run: |
          mdbook build docs/book
          mdbook test docs/book

  gh-pages:
    if: ${{ github.ref == 'refs/heads/main' }}
    needs:
      - audit
      - book
      - check
      - clippy
      - cross
      - fmt
      - fuzz
      - test
      - udeps
      - upgrades
    runs-on: ubuntu-latest
    steps:
      - uses: actions/checkout@v3
      - uses: abbbi/github-actions-tune@v1
      - uses: actions/cache@v2
        with:
          key: ${{ env.CACHE_KEY }}-${{ hashFiles('**/Cargo.toml') }}
          path: |
            ~/.cargo/bin/
            ~/.cargo/git/db/
            ~/.cargo/registry/cache/
            ~/.cargo/registry/index/
            target/
      - uses: actions-rs/toolchain@v1
        with:
          profile: minimal
          toolchain: nightly
          override: true
      - uses: actions-rs/cargo@v1
        with:
          command: doc
          args: --all --no-deps --workspace
      - run: |
          echo '<meta http-equiv=refresh content=0;url=pica/index.html>' > target/doc/index.html
      - uses: peaceiris/actions-gh-pages@v3
        with:
          github_token: ${{ secrets.GITHUB_TOKEN }}
          publish_dir: target/doc
          keep_files: false
          force_orphan: true<|MERGE_RESOLUTION|>--- conflicted
+++ resolved
@@ -83,11 +83,7 @@
       - uses: actions-rs/cargo@v1
         with:
           command: test
-<<<<<<< HEAD
-          args: --all --workspace
-=======
           args: --workspace --all-features --no-fail-fast
->>>>>>> b069540a
 
   cross:
     if: ${{ github.event_name == 'push' || !github.event.pull_request.draft }}
@@ -187,30 +183,8 @@
           components: rustfmt
       - uses: actions-rs/cargo@v1
         with:
-<<<<<<< HEAD
-          command: clean
-      - uses: actions-rs/cargo@v1
-        with:
-          command: test
-          args: --all-features --workspace --no-fail-fast
-        env:
-          RUSTFLAGS: "-Zinstrument-coverage"
-          LLVM_PROFILE_FILE: "pica-%p-%m.profraw"
-      - uses: actions-rs/install@v0.1
-        with:
-          use-tool-cache: true
-          crate: grcov
-          version: latest
-      - name: Run grcov
-        run: grcov *.profraw -s . --binary-path ./target/debug/ --branch --ignore-not-existing --ignore 'examples/*' --ignore 'tests/*' --ignore '../**' --ignore '/*' --excl-line "(unreachable!|#\\[derive\\(|no-coverage)" -t lcov -o coverage.lcov
-      - uses: coverallsapp/github-action@master
-        with:
-          github-token: ${{ secrets.GITHUB_TOKEN }}
-          path-to-lcov: coverage.lcov
-=======
           command: fmt
           args: --all -- --check
->>>>>>> b069540a
 
   clippy:
     runs-on: ubuntu-latest
@@ -263,15 +237,10 @@
         with:
           crate: cargo-udeps
           version: latest
-<<<<<<< HEAD
-      - run: |
-          cargo +nightly udeps --workspace
-=======
       - uses: actions-rs/cargo@v1
         with:
           command: udeps
           args: --workspace
->>>>>>> b069540a
 
   audit:
     if: ${{ github.ref == 'refs/heads/main' }}
