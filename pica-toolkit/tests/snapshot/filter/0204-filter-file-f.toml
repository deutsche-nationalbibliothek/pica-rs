bin.name = "pica"
<<<<<<< HEAD
args = "filter -F filter.txt \"003@?\""
=======
args = "filter -f filter.txt"
>>>>>>> fb7b87af
status = "success"
stdout = ""
stderr = ""<|MERGE_RESOLUTION|>--- conflicted
+++ resolved
@@ -1,9 +1,5 @@
 bin.name = "pica"
-<<<<<<< HEAD
-args = "filter -F filter.txt \"003@?\""
-=======
-args = "filter -f filter.txt"
->>>>>>> fb7b87af
+args = "filter -F filter.txt"
 status = "success"
 stdout = ""
 stderr = ""