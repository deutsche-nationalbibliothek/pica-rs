--- conflicted
+++ resolved
@@ -1,45 +1,11 @@
-<<<<<<< HEAD
-//! Pica+ Parser
-//!
-//! # Pica+ Grammar
-//!
-//! ```text
-//! Record     ::= Field+
-//! Field      ::= Tag Occurrence? ' ' Subfield+ #x1e
-//! Tag        ::= [012] [0-9]{2} ([A-Z] | '@')
-//! Occurrence ::= '/' [0-9] [0-9]
-//! Subfield   ::= #x1f Code Value?
-//! Code       ::= [a-zA-Z0-9]
-//! Value      ::= [^#x1f#x1e]+
-//! ```
-
 use crate::{Field, Path, Record, Subfield};
-use nom::{
-    character::complete::{none_of, one_of, space0 as space},
-    combinator::{all_consuming, map, opt, recognize},
-    multi::{count, many0, many1},
-    sequence::{delimited, pair, preceded, separated_pair, terminated, tuple},
-    IResult,
-};
-
-/// Parse a Pica+ tag.
-///
-/// A Pica+ tag starts with a digit less than three followed by two digits and
-/// an uppercase letter or an '@' character. If the parser succeeds, the
-/// remaining input and the tag is returned as an tuple wrapped in an [`Ok`].
-pub(self) fn parse_tag(i: &str) -> IResult<&str, &str> {
-    recognize(tuple((
-        one_of("012"),
-        count(one_of("0123456789"), 2),
-        one_of("ABCDEFGHIJKLMNOPQRSTUVWXYZ@"),
-    )))(i)
-=======
-use crate::{Field, Record, Subfield};
 use nom::branch::alt;
-use nom::character::complete::{char, none_of, one_of};
+use nom::character::complete::{char, none_of, one_of, space0 as space};
 use nom::combinator::{all_consuming, map, opt, recognize};
 use nom::multi::{count, many0, many1, many_m_n};
-use nom::sequence::{pair, preceded, terminated, tuple};
+use nom::sequence::{
+    delimited, pair, preceded, separated_pair, terminated, tuple,
+};
 use nom::IResult;
 
 pub(crate) fn parse_subfield_code(i: &str) -> IResult<&str, char> {
@@ -48,44 +14,18 @@
         one_of("ABCDEFGHIJKLMNOPQRSTUVWXYZ"),
         one_of("0123456789"),
     ))(i)
->>>>>>> ac415597
 }
 
 pub(crate) fn parse_subfield_value(i: &str) -> IResult<&str, &str> {
     recognize(many0(none_of("\u{1e}\u{1f}")))(i)
 }
 
-<<<<<<< HEAD
-/// Parse a subfield code.
-///
-/// A subfield code is a single character (uppercase, lowercase, digits). The
-/// list of codes is sorted by frequency. If the parser succeeds the remaining
-/// input and the parsed subfield code is returned.
-pub(crate) fn parse_subfield_code(i: &str) -> IResult<&str, char> {
-    one_of("a0bd94eA7VSEBHtgDhcfpnmYrK5iuLv6xGjlFqJIoTyzOMP2sRNUX3kZQCw18W")(i)
-}
-
-/// Parse a subfield.
-///
-/// A subfield starts with the unit separator (\x1f) followed by the subfield
-/// code (alpha numerical character). The optional subfield value ends with a
-/// unit separator or an record separator (\x1f). If the parse succeeds the
-/// remaining input and the parsed [`Subfield`] is returned as an tuple wrapped
-/// in an [`Ok`].
 pub(crate) fn parse_subfield(i: &str) -> IResult<&str, Subfield> {
-=======
-pub fn parse_subfield(i: &str) -> IResult<&str, Subfield> {
->>>>>>> ac415597
     preceded(
         char('\u{1f}'),
         map(
-<<<<<<< HEAD
-            pair(parse_subfield_code, recognize(many0(none_of("\x1f\x1e")))),
-            |(code, value)| Subfield::new(code, value),
-=======
             pair(parse_subfield_code, parse_subfield_value),
             |(code, value)| Subfield::from_unchecked(code, value),
->>>>>>> ac415597
         ),
     )(i)
 }
@@ -121,22 +61,12 @@
     all_consuming(map(many1(parse_field), Record::new))(i)
 }
 
-/// Parse a path
-///
-/// # Example
-/// ```
-/// use pica::parser::parse_path;
-/// let (_, path) = parse_path(" 003@.0   ").unwrap();
-/// assert_eq!(path.tag(), "003@");
-/// assert_eq!(path.code(), '0');
-/// assert!(path.occurrence().is_none());
-/// ```
 pub fn parse_path(i: &str) -> IResult<&str, Path> {
     all_consuming(map(
         delimited(
             space,
             separated_pair(
-                pair(parse_tag, opt(parse_occurrence)),
+                pair(parse_field_tag, opt(parse_field_occurrence)),
                 nom::character::complete::char('.'),
                 parse_subfield_code,
             ),
@@ -151,7 +81,6 @@
     use super::*;
 
     #[test]
-<<<<<<< HEAD
     fn test_parse_path() {
         assert_eq!(
             parse_path("   003@.0 "),
@@ -164,20 +93,12 @@
     }
 
     #[test]
-    fn test_parse_tag() {
-        assert_eq!(parse_tag("003@"), Ok(("", "003@")));
-        assert!(parse_tag("300A").is_err());
-        assert!(parse_tag("0A0A").is_err());
-        assert!(parse_tag("00AA").is_err());
-        assert!(parse_tag("0000").is_err());
-=======
     fn test_parse_subfield_code() {
         for range in vec!['a'..='z', 'A'..='Z', '0'..='9'] {
             for c in range {
                 assert_eq!(parse_subfield_code(&String::from(c)), Ok(("", c)));
             }
         }
->>>>>>> ac415597
     }
 
     #[test]
