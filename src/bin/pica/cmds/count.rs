--- conflicted
+++ resolved
@@ -38,18 +38,16 @@
                 .conflicts_with("tsv"),
         )
         .arg(
-<<<<<<< HEAD
+            Arg::new("no-header")
+                .long("--no-header")
+                .help("Do not write header row.")
+        )
+        .arg(
             Arg::new("append")
                 .long("--append")
                 .help("Append to the given <file>, do not overwrite.")
        )
-=======
-            Arg::new("no-header")
-                .long("--no-header")
-                .help("Do not write header row.")
-        )
->>>>>>> 75b83fbf
-        .arg(
+       .arg(
             Arg::new("output")
                 .short('o')
                 .long("--output")
