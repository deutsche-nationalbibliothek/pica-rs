use std::io::{self, Write};
use std::iter;
use std::str::Utf8Error;

use winnow::combinator::{opt, repeat};
use winnow::{PResult, Parser};

use crate::occurrence::parse_occurrence;
use crate::subfield::{parse_subfield, Subfield};
use crate::tag::parse_tag;
use crate::{
    Level, Occurrence, OccurrenceRef, ParsePicaError, SubfieldRef, Tag,
    TagRef,
};

/// An immutable PICA+ field.
#[derive(Clone, Debug, PartialEq, Eq)]
pub struct FieldRef<'a> {
    tag: TagRef<'a>,
    occurrence: Option<OccurrenceRef<'a>>,
    subfields: Vec<SubfieldRef<'a>>,
}

/// A mutable PICA+ field.
#[derive(Clone, Debug, PartialEq, Eq)]
pub struct Field {
    tag: Tag,
    occurrence: Option<Occurrence>,
    subfields: Vec<Subfield>,
}

impl<'a> FieldRef<'a> {
    /// Create a new field.
    ///
    /// # Panics
    ///
    /// This method panics if a parameter is invalid.
    ///
    /// # Example
    ///
    /// ```rust
    /// use pica_record::{FieldRef, Tag};
    ///
    /// # fn main() { example().unwrap(); }
    /// fn example() -> anyhow::Result<()> {
    ///     let field = FieldRef::new("012A", None, vec![('0', "abc")]);
    ///
    ///     assert_eq!(field.tag(), b"012A");
    ///     assert_eq!(field.subfields().len(), 1);
    ///     assert!(field.occurrence().is_none());
    ///     Ok(())
    /// }
    /// ```
    pub fn new<B: ?Sized + AsRef<[u8]>>(
        tag: &'a B,
        occurrence: Option<&'a B>,
        subfields: Vec<(char, &'a B)>,
    ) -> Self {
        let occurrence = occurrence.map(OccurrenceRef::new);
        let subfields: Vec<SubfieldRef<'a>> = subfields
            .into_iter()
            .map(TryFrom::try_from)
            .collect::<Result<Vec<_>, _>>()
            .expect("valid subfields");

        Self {
            tag: TagRef::new(tag),
            occurrence,
            subfields,
        }
    }

    /// Creates an immutable PICA+ field from a byte slice.
    ///
    /// If an invalid field is given, an error is returned.
    ///
    /// ```rust
    /// use pica_record::FieldRef;
    ///
    /// # fn main() { example().unwrap(); }
    /// fn example() -> anyhow::Result<()> {
    ///     let field =
    ///         FieldRef::from_bytes(b"003@ \x1f0123456789X\x1e").unwrap();
    ///     Ok(())
    /// }
    /// ```
    pub fn from_bytes(bytes: &'a [u8]) -> Result<Self, ParsePicaError> {
        Self::try_from(bytes)
    }

    /// Returns the tag of the field.
    ///
    /// # Example
    ///
    /// ```rust
    /// use pica_record::{FieldRef, TagRef};
    ///
    /// # fn main() { example().unwrap(); }
    /// fn example() -> anyhow::Result<()> {
    ///     let field =
    ///         FieldRef::from_bytes(b"003@ \x1f0123456789X\x1e").unwrap();
    ///     assert_eq!(field.tag(), &TagRef::new("003@"));
    ///
    ///     Ok(())
    /// }
    /// ```
    pub fn tag(&self) -> &TagRef {
        &self.tag
    }

    /// Returns a reference to the occurrence of the field.
    ///
    /// # Example
    ///
    /// ```rust
    /// use pica_record::{FieldRef, Occurrence};
    ///
    /// # fn main() { example().unwrap(); }
    /// fn example() -> anyhow::Result<()> {
    ///     let field = FieldRef::new("012A", Some("01"), vec![]);
    ///     let occurrence = field.occurrence().unwrap();
    ///     assert_eq!(*occurrence, "01");
    ///
    ///     Ok(())
    /// }
    /// ```
    pub fn occurrence(&self) -> Option<&OccurrenceRef> {
        self.occurrence.as_ref()
    }

    /// Returns the subfields of the field.
    ///
    /// # Example
    ///
    /// ```rust
    /// use pica_record::FieldRef;
    ///
    /// # fn main() { example().unwrap(); }
    /// fn example() -> anyhow::Result<()> {
    ///     let field = FieldRef::new(
    ///         "012A",
    ///         Some("01"),
    ///         vec![('a', "b"), ('c', "d")],
    ///     );
    ///
    ///     assert_eq!(field.subfields().len(), 2);
    ///
    ///     Ok(())
    /// }
    /// ```
    pub fn subfields(&self) -> &Vec<SubfieldRef> {
        self.subfields.as_ref()
    }

<<<<<<< HEAD
    /// Searches for the first subfield that satisfies the given
    /// predicate.
=======
    /// Returns `true` if the field contains a subfield with the given
    /// code.
>>>>>>> c257011c
    ///
    /// # Example
    ///
    /// ```rust
<<<<<<< HEAD
    /// use pica_record::{FieldRef, SubfieldRef};
    ///
    /// # fn main() { example().unwrap(); }
    /// fn example() -> anyhow::Result<()> {
    ///     let field = FieldRef::new(
    ///         "012A",
    ///         Some("01"),
    ///         vec![('a', "b"), ('c', "d")],
    ///     );
    ///
    ///     assert_eq!(
    ///         field.find(|subfield| subfield.code() == 'a').unwrap(),
    ///         &SubfieldRef::new('a', "b")
    ///     );
    ///
    ///     assert!(field
    ///         .find(|subfield| subfield.code() == 'b')
    ///         .is_none());
=======
    /// use pica_record::FieldRef;
    ///
    /// # fn main() { example().unwrap(); }
    /// fn example() -> anyhow::Result<()> {
    ///     let field =
    ///         FieldRef::from_bytes(b"003@ \x1f0123456789X\x1e").unwrap();
    ///     assert!(field.contains('0'));
    ///     assert!(!field.contains('a'));
>>>>>>> c257011c
    ///
    ///     Ok(())
    /// }
    /// ```
<<<<<<< HEAD
    pub fn find<F>(&self, predicate: F) -> Option<&SubfieldRef>
    where
        F: Fn(&&SubfieldRef) -> bool,
    {
        self.subfields().iter().find(predicate)
=======
    pub fn contains(&self, code: char) -> bool {
        self.subfields
            .iter()
            .any(|subfield| subfield.code() == code)
>>>>>>> c257011c
    }

    /// Returns an [`std::str::Utf8Error`](Utf8Error) if the field
    /// contains invalid UTF-8 data, otherwise the unit.
    ///
    /// # Example
    ///
    /// ```rust
    /// use pica_record::FieldRef;
    ///
    /// # fn main() { example().unwrap(); }
    /// fn example() -> anyhow::Result<()> {
    ///     let field = FieldRef::from_bytes(b"003@ \x1f0123\x1e")?;
    ///     assert!(field.validate().is_ok());
    ///
    ///     let field = FieldRef::from_bytes(b"003@ \x1f0\x00\x9F\x1e")?;
    ///     ///     assert!(field.validate().is_err());
    ///     Ok(())
    /// }
    /// ```
    pub fn validate(&self) -> Result<(), Utf8Error> {
        for subfield in self.subfields() {
            subfield.validate()?;
        }

        Ok(())
    }

    /// Write the field into the given writer.
    ///
    /// # Example
    ///
    /// ```rust
    /// use std::io::Cursor;
    ///
    /// use pica_record::FieldRef;
    ///
    /// # fn main() { example().unwrap(); }
    /// fn example() -> anyhow::Result<()> {
    ///     let mut writer = Cursor::new(Vec::<u8>::new());
    ///     let field = FieldRef::from_bytes(b"012A/01 \x1fab\x1fcd\x1e")?;
    ///     field.write_to(&mut writer);
    ///     #
    ///     # assert_eq!(
    ///     #    String::from_utf8(writer.into_inner())?,
    ///     #    "012A/01 \x1fab\x1fcd\x1e"
    ///     # );
    ///
    ///     Ok(())
    /// }
    /// ```
    #[inline]
    pub fn write_to(&self, out: &mut impl Write) -> io::Result<()> {
        write!(out, "{}", self.tag)?;
        self.occurrence().map(|o| o.write_to(out));

        write!(out, " ")?;

        for subfield in self.subfields.iter() {
            subfield.write_to(out)?;
        }

        write!(out, "\x1e")
    }

    /// Returns the level of the field.
    ///
    /// # Example
    ///
    /// ```rust
    /// use pica_record::{FieldRef, Level};
    ///
    /// # fn main() { example().unwrap(); }
    /// fn example() -> anyhow::Result<()> {
    ///     let field = FieldRef::from_bytes(b"012A/01 \x1fab\x1fcd\x1e")?;
    ///     assert_eq!(field.level(), Level::Main);
    ///
    ///     Ok(())
    /// }
    /// ```
    #[inline]
    pub fn level(&self) -> Level {
        self.tag.level()
    }
}

/// Parse a PICA+ field.
pub(crate) fn parse_field<'a>(
    i: &mut &'a [u8],
) -> PResult<FieldRef<'a>> {
    (
        parse_tag,
        opt(parse_occurrence),
        b' ',
        repeat(0.., parse_subfield),
        b'\x1e',
    )
        .map(|(tag, occurrence, _, subfields, _)| FieldRef {
            tag,
            occurrence,
            subfields,
        })
        .parse_next(i)
}

impl<'a> TryFrom<&'a [u8]> for FieldRef<'a> {
    type Error = ParsePicaError;

    fn try_from(value: &'a [u8]) -> Result<Self, Self::Error> {
        parse_field
            .parse(value)
            .map_err(|_| ParsePicaError::InvalidField)
    }
}

impl<'a> IntoIterator for &'a FieldRef<'a> {
    type Item = &'a FieldRef<'a>;
    type IntoIter = iter::Once<Self::Item>;

    /// Creates an iterator from a single field. The iterator just
    /// returns the field once.
    ///
    /// # Example
    ///
    /// ```rust
    /// use pica_record::FieldRef;
    ///
    /// # fn main() { example().unwrap(); }
    /// fn example() -> anyhow::Result<()> {
    ///     let field = FieldRef::new("003@", None, vec![('0', "abc")]);
    ///     let mut iter = field.into_iter();
    ///
    ///     assert_eq!(iter.next(), Some(&field));
    ///     assert_eq!(iter.next(), None);
    ///
    ///     Ok(())
    /// }
    /// ```
    fn into_iter(self) -> Self::IntoIter {
        iter::once(self)
    }
}

impl From<FieldRef<'_>> for Field {
    fn from(other: FieldRef<'_>) -> Self {
        let FieldRef {
            tag,
            occurrence,
            subfields,
        } = other;

        Field {
            tag: tag.into(),
            occurrence: occurrence.map(Occurrence::from),
            subfields: subfields
                .into_iter()
                .map(Subfield::from)
                .collect(),
        }
    }
}

impl Field {
    /// Write the field into the given writer.
    ///
    /// # Example
    ///
    /// ```rust
    /// use std::io::Cursor;
    ///
    /// use pica_record::{Field, FieldRef};
    ///
    /// # fn main() { example().unwrap(); }
    /// fn example() -> anyhow::Result<()> {
    ///     let mut writer = Cursor::new(Vec::<u8>::new());
    ///     let field: Field =
    ///         FieldRef::from_bytes(b"012A/01 \x1fab\x1fcd\x1e")?.into();
    ///     field.write_to(&mut writer);
    ///     #
    ///     # assert_eq!(
    ///     #    String::from_utf8(writer.into_inner())?,
    ///     #    "012A/01 \x1fab\x1fcd\x1e"
    ///     # );
    ///
    ///     Ok(())
    /// }
    /// ```
    #[inline]
    pub fn write_to(&self, out: &mut impl Write) -> io::Result<()> {
        let _ = out.write(self.tag.as_bytes())?;

        if let Some(ref o) = self.occurrence {
            o.write_to(out)?;
        }

        write!(out, " ")?;

        for subfield in self.subfields.iter() {
            subfield.write_to(out)?;
        }

        write!(out, "\x1e")
    }
}

#[cfg(feature = "arbitrary")]
impl quickcheck::Arbitrary for Field {
    fn arbitrary(g: &mut quickcheck::Gen) -> Self {
        let tag = Tag::arbitrary(g);
        let occurrence = Option::<Occurrence>::arbitrary(g);
        let subfields = (0..g.size())
            .map(|_| Subfield::arbitrary(g))
            .collect::<Vec<Subfield>>();

        Self {
            tag,
            occurrence,
            subfields,
        }
    }
}

#[cfg(test)]
mod tests {
    use super::*;

    #[test]
    fn parse_field() {
        use super::parse_field;

        macro_rules! parse_success {
            ($i:expr, $tag:expr, $occurrence:expr, $subfields:expr) => {
                let field =
                    FieldRef::new($tag, $occurrence, $subfields);
                let result = parse_field.parse($i).unwrap();
                assert_eq!(result, field);
            };
            ($i:expr, $tag:expr, $subfields:expr) => {
                let field = FieldRef::new($tag, None, $subfields);
                let result = parse_field.parse($i).unwrap();
                assert_eq!(result, field);
            };
            ($i:expr, $tag:expr) => {
                let field = FieldRef::new($tag, None, vec![]);
                let result = parse_field.parse($i).unwrap();
                assert_eq!(result, field);
            };
        }

        parse_success!(
            b"012A/01 \x1fabc\x1e",
            "012A",
            Some("01"),
            vec![('a', "bc")]
        );

        parse_success!(b"012A \x1fabc\x1e", "012A", vec![('a', "bc")]);
        parse_success!(b"012A \x1e", "012A");

        macro_rules! parse_error {
            ($i:expr) => {
                assert!(parse_field.parse($i).is_err());
            };
        }

        parse_error!(b"012A/00\x1fabc\x1e");
        parse_error!(b"012A/00 abc\x1e");
        parse_error!(b"012A/00 \x1fabc");
        parse_error!(b"012!/01 \x1fabc\x1e");
        parse_error!(b"012A/0! \x1fabc\x1e");
        parse_error!(b"012A/00 \x1f!bc\x1e");
    }

    #[cfg_attr(miri, ignore)]
    #[quickcheck_macros::quickcheck]
    fn parse_arbitrary_field(field: Field) -> bool {
        let mut bytes = Vec::<u8>::new();
        let _ = field.write_to(&mut bytes);

        super::parse_field.parse(&bytes).is_ok()
    }
}<|MERGE_RESOLUTION|>--- conflicted
+++ resolved
@@ -152,18 +152,36 @@
         self.subfields.as_ref()
     }
 
-<<<<<<< HEAD
+    /// Returns `true` if the field contains a subfield with the given
+    /// code.
+    ///
+    /// # Example
+    ///
+    /// ```rust
+    /// use pica_record::FieldRef;
+    ///
+    /// # fn main() { example().unwrap(); }
+    /// fn example() -> anyhow::Result<()> {
+    ///     let field =
+    ///         FieldRef::from_bytes(b"003@ \x1f0123456789X\x1e").unwrap();
+    ///     assert!(field.contains('0'));
+    ///     assert!(!field.contains('a'));
+    ///
+    ///     Ok(())
+    /// }
+    /// ```
+    pub fn contains(&self, code: char) -> bool {
+        self.subfields
+            .iter()
+            .any(|subfield| subfield.code() == code)
+    }
+
     /// Searches for the first subfield that satisfies the given
     /// predicate.
-=======
-    /// Returns `true` if the field contains a subfield with the given
-    /// code.
->>>>>>> c257011c
-    ///
-    /// # Example
-    ///
-    /// ```rust
-<<<<<<< HEAD
+    ///
+    /// # Example
+    ///
+    /// ```rust
     /// use pica_record::{FieldRef, SubfieldRef};
     ///
     /// # fn main() { example().unwrap(); }
@@ -182,32 +200,15 @@
     ///     assert!(field
     ///         .find(|subfield| subfield.code() == 'b')
     ///         .is_none());
-=======
-    /// use pica_record::FieldRef;
-    ///
-    /// # fn main() { example().unwrap(); }
-    /// fn example() -> anyhow::Result<()> {
-    ///     let field =
-    ///         FieldRef::from_bytes(b"003@ \x1f0123456789X\x1e").unwrap();
-    ///     assert!(field.contains('0'));
-    ///     assert!(!field.contains('a'));
->>>>>>> c257011c
-    ///
-    ///     Ok(())
-    /// }
-    /// ```
-<<<<<<< HEAD
+    ///
+    ///     Ok(())
+    /// }
+    /// ```
     pub fn find<F>(&self, predicate: F) -> Option<&SubfieldRef>
     where
         F: Fn(&&SubfieldRef) -> bool,
     {
         self.subfields().iter().find(predicate)
-=======
-    pub fn contains(&self, code: char) -> bool {
-        self.subfields
-            .iter()
-            .any(|subfield| subfield.code() == code)
->>>>>>> c257011c
     }
 
     /// Returns an [`std::str::Utf8Error`](Utf8Error) if the field
