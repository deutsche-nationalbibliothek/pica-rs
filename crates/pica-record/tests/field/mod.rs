--- conflicted
+++ resolved
@@ -64,7 +64,6 @@
 }
 
 #[test]
-<<<<<<< HEAD
 fn field_ref_find() {
     let subfield = SubfieldRef::try_from(('9', "040269019")).unwrap();
     let field = FieldRef::new("041A", None, vec![('9', "040269019")]);
@@ -74,7 +73,9 @@
         field.find(|subfield| subfield.code() == '9').unwrap(),
         &subfield
     );
-=======
+}
+
+#[test]
 fn field_ref_contains() {
     let field = FieldRef::new(
         "041A",
@@ -90,7 +91,6 @@
     assert!(!field.contains('y'));
     assert!(field.contains('9'));
     assert!(field.contains('a'));
->>>>>>> c257011c
 }
 
 #[test]
