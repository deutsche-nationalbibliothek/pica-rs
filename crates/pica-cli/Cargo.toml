[package]
name = "pica-cli"
authors.workspace = true
edition.workspace = true
keywords.workspace = true
license.workspace = true
rust-version.workspace = true
version.workspace = true

[features]
default = ["performant"]
compat = ["pica-record/compat"]
<<<<<<< HEAD
unstable = [
    "jiff",
    "pica-record/unstable",
    "tmp_env",
    "polars/fmt",
]
# nightly = ["polars/simd"]
performant = [
    "polars/cse",
    "polars/performant",
]
=======
nightly = ["pica-record/nightly", "polars/nightly", "hashbrown/nightly"]
performant = ["polars/cse", "polars/performant"]
unstable = ["pica-record/unstable", "jiff"]
>>>>>>> 5a9d00c9

[dependencies]
bstr = { version = "1.11" }
clap_complete = { version = "4.5" }
clap = { version = "4.5", features = ["derive", "cargo", "wrap_help"] }
csv = { version = "1.3" }
directories = { version = "6.0" }
flate2 = { version = "1.0" }
hashbrown = { version = "0.15" }
indicatif = { version = "0.17", features = ["improved_unicode"] }
jiff = { version = "0.2", optional = true }
pica-record = { path = "../../", features = ["serde"] }
polars = { version = "0.46", features = ["ipc", "decompress", "lazy"] }
quick-xml = { version = "0.37" }
rand = { version = "0.9" }
serde_json = { version = "1.0" }
serde = { version = "1.0", features = ["derive"] }
thiserror = { version = "2.0" }
tmp_env = { version = "0.1", optional = true }
toml = { version = "0.8", features = ["preserve_order"] }
unicode-normalization = { version = "0.1" }

[dev-dependencies]
anyhow = { version = "1.0" }
assert_cmd = { version = "2.0" }
assert_fs = { version = "1.1" }
predicates = { version = "3.1" }

[[bin]]
path = "src/main.rs"
name = "pica"

[[test]]
path = "tests/integration.rs"
name = "integration"

[package.metadata.deb]
features = ["performant"]
section = "utils"
assets = [
    ["target/release/pica", "usr/bin/", "755"],
    ["../../README.md", "usr/share/doc/pica/README", "644"],
    ["../../LICENSE", "usr/share/doc/pica/", "644"],
    ["../../assets/pica.bash", "usr/share/bash-completions/completions/pica", "644"],
    ["../../assets/pica.fish", "usr/share/fish/vendor_completions.d/pica.fish", "644"],
    ["../../assets/pica.zsh", "usr/share/zsh/vendor-completions/_pica", "644"],
]<|MERGE_RESOLUTION|>--- conflicted
+++ resolved
@@ -10,23 +10,9 @@
 [features]
 default = ["performant"]
 compat = ["pica-record/compat"]
-<<<<<<< HEAD
-unstable = [
-    "jiff",
-    "pica-record/unstable",
-    "tmp_env",
-    "polars/fmt",
-]
-# nightly = ["polars/simd"]
-performant = [
-    "polars/cse",
-    "polars/performant",
-]
-=======
 nightly = ["pica-record/nightly", "polars/nightly", "hashbrown/nightly"]
 performant = ["polars/cse", "polars/performant"]
-unstable = ["pica-record/unstable", "jiff"]
->>>>>>> 5a9d00c9
+unstable = ["pica-record/unstable", "jiff", "tmp_env", "polars/fmt"]
 
 [dependencies]
 bstr = { version = "1.11" }
